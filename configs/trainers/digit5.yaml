--- conflicted
+++ resolved
@@ -23,14 +23,7 @@
   ADAMATCH:
     # FIXME The paper uses flip-and-shift + CTAugment
     STRONG_TRANSFORMS:
-<<<<<<< HEAD
-      # ["randaugment_fixmatch", "normalize"]
       ["randaugment_fixmatch", "normalize", "cutout"]
       # ["random_flip", "randaugment_fixmatch", "normalize", "cutout"]
     CONF_THRE: 0.9
-=======
-      ["randaugment_fixmatch", "normalize", "cutout"]
-      # ["random_flip", "randaugment_fixmatch", "normalize", "cutout"]
-    CONF_THRE: 0.9
-    EMA_MOMENTUM: 0.999
->>>>>>> 76144ecd
+    EMA_MOMENTUM: 0.999