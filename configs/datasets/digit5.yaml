--- conflicted
+++ resolved
@@ -5,10 +5,6 @@
   PIXEL_MEAN: [0.5, 0.5, 0.5]
   PIXEL_STD: [0.5, 0.5, 0.5]
   # Weak augmentations
-<<<<<<< HEAD
-  # FIXME The paper uses flip-and-shift (remove flip for digit datasets?)
-=======
->>>>>>> 76144ecd
   TRANSFORMS: ["random_crop", "normalize"]
   # TRANSFORMS: ["random_flip", "random_crop", "normalize"]
 
